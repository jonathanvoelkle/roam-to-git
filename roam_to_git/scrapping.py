--- conflicted
+++ resolved
@@ -3,11 +3,7 @@
 import os
 import sys
 from pathlib import Path
-<<<<<<< HEAD
 from typing import List, Optional
-=======
-from typing import Optional, List
->>>>>>> 73a9bb48
 
 import psutil
 import pyppeteer.connection
